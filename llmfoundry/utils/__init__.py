--- conflicted
+++ resolved
@@ -52,26 +52,13 @@
     'log_config',
     'pop_config',
     'create_om_cfg',
-<<<<<<< HEAD
-=======
     'token_counts_with_collate',
->>>>>>> b0533635
     'token_counts',
     'check_HF_datasets',
     'is_hf_dataset_path',
     'is_uc_delta_table',
-<<<<<<< HEAD
     'parse_args',
     'cpt_token_counts',
     'integrity_check',
     'plot_hist',
-=======
-    'pandas_processing_fn',
-    'integrity_check',
-    'convert_text_to_mds',
-    'parse_args',
-    '_args_str',
-    'plot_hist',
-    'dataframe_to_mds',
->>>>>>> b0533635
 ]