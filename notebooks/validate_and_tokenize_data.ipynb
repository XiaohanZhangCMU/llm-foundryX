--- conflicted
+++ resolved
@@ -687,7 +687,6 @@
     "    training_duration=3,\n",
     "    context_length=8,\n",
     ")\n",
-<<<<<<< HEAD
     "temporary_mds_output_path = os.path.join(home, 'mds_data_11Jan24_5')"
    ]
   },
@@ -743,9 +742,6 @@
     "    print(f\"Generated {num_files} files in '{folder_path}'.\")\n",
     "\n",
     "generate_synthetic_dataset(FT_API_args.train_data_path)"
-=======
-    "temporary_mds_output_path = '/Volumes/main/mosaic_hackathon/managed-volume/{your_username}/mds_data_11Jan24_5'"
->>>>>>> 5090e137
    ]
   },
   {
